<<<<<<< HEAD
import discord
from discord.ext import commands
from discord import app_commands
import yt_dlp
import asyncio
from async_timeout import timeout
from collections import deque
import logging
import gc

logger = logging.getLogger('MusicCog')

class MusicCog(commands.Cog):
    def __init__(self, bot):
        self.bot = bot
        self.voice_states = {}
        self.cleanup_tasks = {}
        logger.info("Music Cog initialized")

    class VoiceState:
        def __init__(self, bot, ctx):
            self.bot = bot
            self.ctx = ctx
            self.current = None
            self.current_title = None
            self.current_message = None  # Store the current playing message
            self.voice = ctx.voice_client
            self.queue = deque()
            self.next = asyncio.Event()
            self.audio_player = bot.loop.create_task(self.audio_player_task())
            self.cleanup_task = None
            self.last_activity = asyncio.get_event_loop().time()
            logger.info(f"Voice State initialized for guild: {ctx.guild.name}")

        async def audio_player_task(self):
            while True:
                self.next.clear()
                
                if not self.queue:
                    self.current = None
                    self.current_title = None
                    if self.current_message:
                        try:
                            await self.current_message.delete()
                        except:
                            pass
                        self.current_message = None
                    
                    if not self.cleanup_task:
                        self.cleanup_task = self.bot.loop.create_task(self.cleanup_check())
                    
                    await asyncio.sleep(1)
                    continue

                if self.cleanup_task:
                    self.cleanup_task.cancel()
                    self.cleanup_task = None

                try:
                    async with timeout(180):  # 3 minute timeout
                        self.current, self.current_title = self.queue.popleft()
                        logger.info(f"Playing next song in {self.ctx.guild.name}: {self.current_title}")
                        
                        if self.current_message:
                            try:
                                await self.current_message.delete()
                            except:
                                pass
                        
                        try:
                            self.current_message = await self.ctx.channel.send(f"🎵 Now playing: **{self.current_title}**")
                        except:
                            pass

                except asyncio.TimeoutError:
                    logger.warning(f"Player timed out in {self.ctx.guild.name}")
                    self.bot.loop.create_task(self.stop())
                    return
                except Exception as e:
                    logger.error(f"Error in audio player task: {str(e)}", exc_info=True)
                    continue

                try:
                    self.voice.play(self.current, after=self.play_next)
                    logger.info(f"Started playing song in {self.ctx.guild.name}")
                except Exception as e:
                    logger.error(f"Error playing song: {str(e)}", exc_info=True)
                    continue

                try:
                    await self.next.wait()
                except Exception as e:
                    logger.error(f"Error waiting for next song: {str(e)}", exc_info=True)
                    continue
                
                if self.current:
                    try:
                        self.current.cleanup()
                    except:
                        pass
                    self.current = None
                    gc.collect()

        def play_next(self, error=None):
            if error:
                logger.error(f'Player error: {error}')
            self.next.set()

        async def cleanup_check(self):
            """Check if bot should leave voice channel due to inactivity"""
            try:
                await asyncio.sleep(180)  # Wait 3 minutes
                if not self.queue and not self.current:
                    await self.stop()
                    await self.ctx.channel.send("👋 Leaving voice channel due to inactivity.")
            except asyncio.CancelledError:
                pass

        async def stop(self):
            self.queue.clear()
            if self.voice:
                if self.voice.is_playing():
                    self.voice.stop()
                await self.voice.disconnect()
            if self.current_message:
                await self.current_message.delete()
                self.current_message = None
            logger.info(f"Stopped playing in {self.ctx.guild.name}")

    def get_voice_state(self, ctx):
        state = self.voice_states.get(ctx.guild.id)
        if not state or not ctx.voice_client:
            state = self.VoiceState(self.bot, ctx)
            self.voice_states[ctx.guild.id] = state
        return state

    async def auto_join(self, interaction: discord.Interaction):
        """Automatically join the user's voice channel"""
        if interaction.user.voice:
            channel = interaction.user.voice.channel
            try:
                if interaction.guild.voice_client is None:
                    voice_client = await channel.connect()
                else:
                    voice_client = await interaction.guild.voice_client.move_to(channel)
                logger.info(f"Auto-joined voice channel: {channel.name} in {interaction.guild.name}")
                return voice_client  # Return the voice client
            except Exception as e:
                logger.error(f"Failed to auto-join voice channel: {str(e)}", exc_info=True)
                await interaction.followup.send(f"Failed to join voice channel: {str(e)}")
                return None
        else:
            await interaction.followup.send('You need to be in a voice channel to play music!')
            return None

    @app_commands.command(name='play', description='Play a song from YouTube')
    async def play(self, interaction: discord.Interaction, url: str):
        """Plays a song from YouTube"""
        await interaction.response.defer()

        # Auto-join voice channel and get voice client
        voice_client = None
        if not interaction.guild.voice_client:
            voice_client = await self.auto_join(interaction)
            if not voice_client:
                return
        else:
            voice_client = interaction.guild.voice_client

        ctx = await self.bot.get_context(interaction)
        try:
            logger.info(f"Attempting to play URL: {url} in {interaction.guild.name}")
            ydl_opts = {
                'format': 'bestaudio/best',
                'noplaylist': True,
                'nocheckcertificate': True,
                'ignoreerrors': False,
                'quiet': True,
                'no_warnings': True,
                'default_search': 'auto',
                'source_address': '0.0.0.0',
                'extract_flat': True,
                'socket_timeout': 10,
                'retries': 3,
                'extractor_retries': 3,
                'skip_download': True,
                'max_downloads': 1,
                'youtube_include_dash_manifest': False,
                'cachedir': False,
                'postprocessors': [{  # Add postprocessors for better audio
                    'key': 'FFmpegExtractAudio',
                    'preferredcodec': 'opus',
                    'preferredquality': '128',
                }]
            }

            # Create a ThreadPoolExecutor for CPU-intensive tasks
            loop = asyncio.get_event_loop()
            async def get_info():
                with yt_dlp.YoutubeDL(ydl_opts) as ydl:
                    try:
                        return await loop.run_in_executor(
                            None, 
                            lambda: ydl.extract_info(url, download=False)
                        )
                    except Exception as e:
                        logger.error(f"Error extracting info: {str(e)}")
                        raise

            try:
                async with timeout(30):
                    info = await get_info()
            except asyncio.TimeoutError:
                await interaction.followup.send("The request timed out. Please try again.")
                return
            except Exception as e:
                await interaction.followup.send(f"An error occurred while processing the video: {str(e)}")
                return

            if not info:
                await interaction.followup.send("Could not get video information.")
                return

            # Get the best audio format
            formats = info.get('formats', [])
            url2 = None
            for f in formats:
                if f.get('acodec') == 'opus' and f.get('vcodec') == 'none':
                    url2 = f.get('url')
                    break
            
            if not url2:
                url2 = info.get('url')
                if not url2 and formats:
                    url2 = formats[0].get('url')
                if not url2:
                    await interaction.followup.send("Could not get video URL.")
                    return

            title = info.get('title', 'Unknown title')

            # Optimize FFmpeg options for lower CPU usage
            ffmpeg_options = {
                'options': '-vn -b:a 128k -bufsize 128k -cpu-used 4 -threads 2',
                'before_options': '-reconnect 1 -reconnect_streamed 1 -reconnect_delay_max 5'
            }

            try:
                source = await discord.FFmpegOpusAudio.from_probe(
                    url2, 
                    **ffmpeg_options,
                    method='fallback'
                )
            except Exception as e:
                logger.error(f"Error creating audio source: {str(e)}")
                await interaction.followup.send("Failed to create audio source. Please try again.")
                return

            state = self.get_voice_state(ctx)
            state.voice = voice_client  # Set the voice client explicitly
            state.queue.append((source, title))
            logger.info(f"Added to queue: {title} in {interaction.guild.name}")
            await interaction.followup.send(f'Added to queue: {title}')

        except Exception as e:
            logger.error(f"Error playing URL {url}: {str(e)}", exc_info=True)
            await interaction.followup.send(f'An error occurred: {str(e)}')

    @app_commands.command(name='skip', description='Skip the current song')
    async def skip(self, interaction: discord.Interaction):
        """Skips the current song"""
        if interaction.guild.voice_client is None:
            return await interaction.response.send_message('Not connected to any voice channel.')

        ctx = await self.bot.get_context(interaction)
        state = self.get_voice_state(ctx)
        if state.voice.is_playing():
            state.voice.stop()
            logger.info(f"Skipped song in {interaction.guild.name}")
            await interaction.response.send_message('Skipped the current song.')
        else:
            await interaction.response.send_message('Nothing is playing right now.')

    @app_commands.command(name='queue', description='Show the current queue')
    async def queue(self, interaction: discord.Interaction):
        """Shows the current queue"""
        ctx = await self.bot.get_context(interaction)
        state = self.get_voice_state(ctx)
        
        if not state.current and len(state.queue) == 0:
            await interaction.response.send_message('Queue is empty.')
            return

        queue_list = []
        if state.current:
            queue_list.append(f"**Currently Playing:** {state.current_title}")
        
        if state.queue:
            queue_list.append("\n**Queue:**")
            for i, (_, title) in enumerate(state.queue, 1):
                queue_list.append(f"{i}. {title}")

        queue_message = '\n'.join(queue_list)
        await interaction.response.send_message(queue_message)

    @app_commands.command(name='clear', description='Clear the queue')
    async def clear(self, interaction: discord.Interaction):
        """Clears the queue"""
        ctx = await self.bot.get_context(interaction)
        state = self.get_voice_state(ctx)
        state.queue.clear()
        logger.info(f"Queue cleared in {interaction.guild.name}")
        await interaction.response.send_message('Queue cleared.')

    @app_commands.command(name='leave', description='Leave the voice channel')
    async def leave(self, interaction: discord.Interaction):
        """Leaves the voice channel"""
        if interaction.guild.voice_client:
            ctx = await self.bot.get_context(interaction)
            state = self.get_voice_state(ctx)
            await state.stop()
            del self.voice_states[interaction.guild.id]
            await interaction.response.send_message('Disconnected from voice channel.')
            logger.info(f"Left voice channel in {interaction.guild.name}")
        else:
=======
import discord
from discord.ext import commands
from discord import app_commands
import yt_dlp
import asyncio
from async_timeout import timeout
from collections import deque
import logging
import gc

logger = logging.getLogger('MusicCog')

class MusicCog(commands.Cog):
    def __init__(self, bot):
        self.bot = bot
        self.voice_states = {}
        self.cleanup_tasks = {}
        logger.info("Music Cog initialized")

    class VoiceState:
        def __init__(self, bot, ctx):
            self.bot = bot
            self.ctx = ctx
            self.current = None
            self.current_title = None
            self.current_message = None  # Store the current playing message
            self.voice = ctx.voice_client
            self.queue = deque()
            self.next = asyncio.Event()
            self.audio_player = bot.loop.create_task(self.audio_player_task())
            self.cleanup_task = None
            self.last_activity = asyncio.get_event_loop().time()
            logger.info(f"Voice State initialized for guild: {ctx.guild.name}")

        async def audio_player_task(self):
            while True:
                self.next.clear()
                
                if not self.queue:
                    self.current = None
                    self.current_title = None
                    if self.current_message:
                        try:
                            await self.current_message.delete()
                        except:
                            pass
                        self.current_message = None
                    
                    if not self.cleanup_task:
                        self.cleanup_task = self.bot.loop.create_task(self.cleanup_check())
                    
                    await asyncio.sleep(1)
                    continue

                if self.cleanup_task:
                    self.cleanup_task.cancel()
                    self.cleanup_task = None

                try:
                    async with timeout(180):  # 3 minute timeout
                        self.current, self.current_title = self.queue.popleft()
                        logger.info(f"Playing next song in {self.ctx.guild.name}: {self.current_title}")
                        
                        if self.current_message:
                            try:
                                await self.current_message.delete()
                            except:
                                pass
                        
                        try:
                            self.current_message = await self.ctx.channel.send(f"🎵 Now playing: **{self.current_title}**")
                        except:
                            pass

                except asyncio.TimeoutError:
                    logger.warning(f"Player timed out in {self.ctx.guild.name}")
                    self.bot.loop.create_task(self.stop())
                    return
                except Exception as e:
                    logger.error(f"Error in audio player task: {str(e)}", exc_info=True)
                    continue

                try:
                    self.voice.play(self.current, after=self.play_next)
                    logger.info(f"Started playing song in {self.ctx.guild.name}")
                except Exception as e:
                    logger.error(f"Error playing song: {str(e)}", exc_info=True)
                    continue

                try:
                    await self.next.wait()
                except Exception as e:
                    logger.error(f"Error waiting for next song: {str(e)}", exc_info=True)
                    continue
                
                if self.current:
                    try:
                        self.current.cleanup()
                    except:
                        pass
                    self.current = None
                    gc.collect()

        def play_next(self, error=None):
            if error:
                logger.error(f'Player error: {error}')
            self.next.set()

        async def cleanup_check(self):
            """Check if bot should leave voice channel due to inactivity"""
            try:
                await asyncio.sleep(180)  # Wait 3 minutes
                if not self.queue and not self.current:
                    await self.stop()
                    await self.ctx.channel.send("👋 Leaving voice channel due to inactivity.")
            except asyncio.CancelledError:
                pass

        async def stop(self):
            self.queue.clear()
            if self.voice:
                if self.voice.is_playing():
                    self.voice.stop()
                await self.voice.disconnect()
            if self.current_message:
                await self.current_message.delete()
                self.current_message = None
            logger.info(f"Stopped playing in {self.ctx.guild.name}")

    def get_voice_state(self, ctx):
        state = self.voice_states.get(ctx.guild.id)
        if not state or not ctx.voice_client:
            state = self.VoiceState(self.bot, ctx)
            self.voice_states[ctx.guild.id] = state
        return state

    async def auto_join(self, interaction: discord.Interaction):
        """Automatically join the user's voice channel"""
        if interaction.user.voice:
            channel = interaction.user.voice.channel
            try:
                if interaction.guild.voice_client is None:
                    voice_client = await channel.connect()
                else:
                    voice_client = await interaction.guild.voice_client.move_to(channel)
                logger.info(f"Auto-joined voice channel: {channel.name} in {interaction.guild.name}")
                return voice_client  # Return the voice client
            except Exception as e:
                logger.error(f"Failed to auto-join voice channel: {str(e)}", exc_info=True)
                await interaction.followup.send(f"Failed to join voice channel: {str(e)}")
                return None
        else:
            await interaction.followup.send('You need to be in a voice channel to play music!')
            return None

    @app_commands.command(name='play', description='Play a song from YouTube')
    async def play(self, interaction: discord.Interaction, url: str):
        """Plays a song from YouTube"""
        await interaction.response.defer()

        # Auto-join voice channel and get voice client
        voice_client = None
        if not interaction.guild.voice_client:
            voice_client = await self.auto_join(interaction)
            if not voice_client:
                return
        else:
            voice_client = interaction.guild.voice_client

        ctx = await self.bot.get_context(interaction)
        try:
            logger.info(f"Attempting to play URL: {url} in {interaction.guild.name}")
            ydl_opts = {
                'format': 'bestaudio/best',
                'noplaylist': True,
                'nocheckcertificate': True,
                'ignoreerrors': False,
                'quiet': True,
                'no_warnings': True,
                'default_search': 'auto',
                'source_address': '0.0.0.0',
                'extract_flat': True,
                'socket_timeout': 10,
                'retries': 3,
                'extractor_retries': 3,
                'skip_download': True,
                'max_downloads': 1,
                'youtube_include_dash_manifest': False,
                'cachedir': False,
                'age_limit': None,
                'cookiefile': None,
                'geo_bypass': True,
                'geo_bypass_country': 'US',
                'postprocessors': [{  # Add postprocessors for better audio
                    'key': 'FFmpegExtractAudio',
                    'preferredcodec': 'opus',
                    'preferredquality': '128',
                }]
            }

            # Create a ThreadPoolExecutor for CPU-intensive tasks
            loop = asyncio.get_event_loop()
            async def get_info():
                with yt_dlp.YoutubeDL(ydl_opts) as ydl:
                    try:
                        return await loop.run_in_executor(
                            None, 
                            lambda: ydl.extract_info(url, download=False)
                        )
                    except Exception as e:
                        logger.error(f"Error extracting info: {str(e)}")
                        raise

            try:
                async with timeout(30):
                    info = await get_info()
            except asyncio.TimeoutError:
                await interaction.followup.send("The request timed out. Please try again.")
                return
            except Exception as e:
                await interaction.followup.send(f"An error occurred while processing the video: {str(e)}")
                return

            if not info:
                await interaction.followup.send("Could not get video information.")
                return

            # Get the best audio format
            formats = info.get('formats', [])
            url2 = None
            for f in formats:
                if f.get('acodec') == 'opus' and f.get('vcodec') == 'none':
                    url2 = f.get('url')
                    break
            
            if not url2:
                url2 = info.get('url')
                if not url2 and formats:
                    url2 = formats[0].get('url')
                if not url2:
                    await interaction.followup.send("Could not get video URL.")
                    return

            title = info.get('title', 'Unknown title')

            # Optimize FFmpeg options for lower CPU usage
            ffmpeg_options = {
                'options': '-vn -b:a 128k -bufsize 128k -cpu-used 4 -threads 2',
                'before_options': '-reconnect 1 -reconnect_streamed 1 -reconnect_delay_max 5'
            }

            try:
                source = await discord.FFmpegOpusAudio.from_probe(
                    url2, 
                    **ffmpeg_options,
                    method='fallback'
                )
            except Exception as e:
                logger.error(f"Error creating audio source: {str(e)}")
                await interaction.followup.send("Failed to create audio source. Please try again.")
                return

            state = self.get_voice_state(ctx)
            state.voice = voice_client  # Set the voice client explicitly
            state.queue.append((source, title))
            logger.info(f"Added to queue: {title} in {interaction.guild.name}")
            await interaction.followup.send(f'Added to queue: {title}')

        except Exception as e:
            logger.error(f"Error playing URL {url}: {str(e)}", exc_info=True)
            await interaction.followup.send(f'An error occurred: {str(e)}')

    @app_commands.command(name='skip', description='Skip the current song')
    async def skip(self, interaction: discord.Interaction):
        """Skips the current song"""
        if interaction.guild.voice_client is None:
            return await interaction.response.send_message('Not connected to any voice channel.')

        ctx = await self.bot.get_context(interaction)
        state = self.get_voice_state(ctx)
        if state.voice.is_playing():
            state.voice.stop()
            logger.info(f"Skipped song in {interaction.guild.name}")
            await interaction.response.send_message('Skipped the current song.')
        else:
            await interaction.response.send_message('Nothing is playing right now.')

    @app_commands.command(name='queue', description='Show the current queue')
    async def queue(self, interaction: discord.Interaction):
        """Shows the current queue"""
        ctx = await self.bot.get_context(interaction)
        state = self.get_voice_state(ctx)
        
        if not state.current and len(state.queue) == 0:
            await interaction.response.send_message('Queue is empty.')
            return

        queue_list = []
        if state.current:
            queue_list.append(f"**Currently Playing:** {state.current_title}")
        
        if state.queue:
            queue_list.append("\n**Queue:**")
            for i, (_, title) in enumerate(state.queue, 1):
                queue_list.append(f"{i}. {title}")

        queue_message = '\n'.join(queue_list)
        await interaction.response.send_message(queue_message)

    @app_commands.command(name='clear', description='Clear the queue')
    async def clear(self, interaction: discord.Interaction):
        """Clears the queue"""
        ctx = await self.bot.get_context(interaction)
        state = self.get_voice_state(ctx)
        state.queue.clear()
        logger.info(f"Queue cleared in {interaction.guild.name}")
        await interaction.response.send_message('Queue cleared.')

    @app_commands.command(name='leave', description='Leave the voice channel')
    async def leave(self, interaction: discord.Interaction):
        """Leaves the voice channel"""
        if interaction.guild.voice_client:
            ctx = await self.bot.get_context(interaction)
            state = self.get_voice_state(ctx)
            await state.stop()
            del self.voice_states[interaction.guild.id]
            await interaction.response.send_message('Disconnected from voice channel.')
            logger.info(f"Left voice channel in {interaction.guild.name}")
        else:
>>>>>>> a42899f3
            await interaction.response.send_message('Not connected to any voice channel.') <|MERGE_RESOLUTION|>--- conflicted
+++ resolved
@@ -1,330 +1,3 @@
-<<<<<<< HEAD
-import discord
-from discord.ext import commands
-from discord import app_commands
-import yt_dlp
-import asyncio
-from async_timeout import timeout
-from collections import deque
-import logging
-import gc
-
-logger = logging.getLogger('MusicCog')
-
-class MusicCog(commands.Cog):
-    def __init__(self, bot):
-        self.bot = bot
-        self.voice_states = {}
-        self.cleanup_tasks = {}
-        logger.info("Music Cog initialized")
-
-    class VoiceState:
-        def __init__(self, bot, ctx):
-            self.bot = bot
-            self.ctx = ctx
-            self.current = None
-            self.current_title = None
-            self.current_message = None  # Store the current playing message
-            self.voice = ctx.voice_client
-            self.queue = deque()
-            self.next = asyncio.Event()
-            self.audio_player = bot.loop.create_task(self.audio_player_task())
-            self.cleanup_task = None
-            self.last_activity = asyncio.get_event_loop().time()
-            logger.info(f"Voice State initialized for guild: {ctx.guild.name}")
-
-        async def audio_player_task(self):
-            while True:
-                self.next.clear()
-                
-                if not self.queue:
-                    self.current = None
-                    self.current_title = None
-                    if self.current_message:
-                        try:
-                            await self.current_message.delete()
-                        except:
-                            pass
-                        self.current_message = None
-                    
-                    if not self.cleanup_task:
-                        self.cleanup_task = self.bot.loop.create_task(self.cleanup_check())
-                    
-                    await asyncio.sleep(1)
-                    continue
-
-                if self.cleanup_task:
-                    self.cleanup_task.cancel()
-                    self.cleanup_task = None
-
-                try:
-                    async with timeout(180):  # 3 minute timeout
-                        self.current, self.current_title = self.queue.popleft()
-                        logger.info(f"Playing next song in {self.ctx.guild.name}: {self.current_title}")
-                        
-                        if self.current_message:
-                            try:
-                                await self.current_message.delete()
-                            except:
-                                pass
-                        
-                        try:
-                            self.current_message = await self.ctx.channel.send(f"🎵 Now playing: **{self.current_title}**")
-                        except:
-                            pass
-
-                except asyncio.TimeoutError:
-                    logger.warning(f"Player timed out in {self.ctx.guild.name}")
-                    self.bot.loop.create_task(self.stop())
-                    return
-                except Exception as e:
-                    logger.error(f"Error in audio player task: {str(e)}", exc_info=True)
-                    continue
-
-                try:
-                    self.voice.play(self.current, after=self.play_next)
-                    logger.info(f"Started playing song in {self.ctx.guild.name}")
-                except Exception as e:
-                    logger.error(f"Error playing song: {str(e)}", exc_info=True)
-                    continue
-
-                try:
-                    await self.next.wait()
-                except Exception as e:
-                    logger.error(f"Error waiting for next song: {str(e)}", exc_info=True)
-                    continue
-                
-                if self.current:
-                    try:
-                        self.current.cleanup()
-                    except:
-                        pass
-                    self.current = None
-                    gc.collect()
-
-        def play_next(self, error=None):
-            if error:
-                logger.error(f'Player error: {error}')
-            self.next.set()
-
-        async def cleanup_check(self):
-            """Check if bot should leave voice channel due to inactivity"""
-            try:
-                await asyncio.sleep(180)  # Wait 3 minutes
-                if not self.queue and not self.current:
-                    await self.stop()
-                    await self.ctx.channel.send("👋 Leaving voice channel due to inactivity.")
-            except asyncio.CancelledError:
-                pass
-
-        async def stop(self):
-            self.queue.clear()
-            if self.voice:
-                if self.voice.is_playing():
-                    self.voice.stop()
-                await self.voice.disconnect()
-            if self.current_message:
-                await self.current_message.delete()
-                self.current_message = None
-            logger.info(f"Stopped playing in {self.ctx.guild.name}")
-
-    def get_voice_state(self, ctx):
-        state = self.voice_states.get(ctx.guild.id)
-        if not state or not ctx.voice_client:
-            state = self.VoiceState(self.bot, ctx)
-            self.voice_states[ctx.guild.id] = state
-        return state
-
-    async def auto_join(self, interaction: discord.Interaction):
-        """Automatically join the user's voice channel"""
-        if interaction.user.voice:
-            channel = interaction.user.voice.channel
-            try:
-                if interaction.guild.voice_client is None:
-                    voice_client = await channel.connect()
-                else:
-                    voice_client = await interaction.guild.voice_client.move_to(channel)
-                logger.info(f"Auto-joined voice channel: {channel.name} in {interaction.guild.name}")
-                return voice_client  # Return the voice client
-            except Exception as e:
-                logger.error(f"Failed to auto-join voice channel: {str(e)}", exc_info=True)
-                await interaction.followup.send(f"Failed to join voice channel: {str(e)}")
-                return None
-        else:
-            await interaction.followup.send('You need to be in a voice channel to play music!')
-            return None
-
-    @app_commands.command(name='play', description='Play a song from YouTube')
-    async def play(self, interaction: discord.Interaction, url: str):
-        """Plays a song from YouTube"""
-        await interaction.response.defer()
-
-        # Auto-join voice channel and get voice client
-        voice_client = None
-        if not interaction.guild.voice_client:
-            voice_client = await self.auto_join(interaction)
-            if not voice_client:
-                return
-        else:
-            voice_client = interaction.guild.voice_client
-
-        ctx = await self.bot.get_context(interaction)
-        try:
-            logger.info(f"Attempting to play URL: {url} in {interaction.guild.name}")
-            ydl_opts = {
-                'format': 'bestaudio/best',
-                'noplaylist': True,
-                'nocheckcertificate': True,
-                'ignoreerrors': False,
-                'quiet': True,
-                'no_warnings': True,
-                'default_search': 'auto',
-                'source_address': '0.0.0.0',
-                'extract_flat': True,
-                'socket_timeout': 10,
-                'retries': 3,
-                'extractor_retries': 3,
-                'skip_download': True,
-                'max_downloads': 1,
-                'youtube_include_dash_manifest': False,
-                'cachedir': False,
-                'postprocessors': [{  # Add postprocessors for better audio
-                    'key': 'FFmpegExtractAudio',
-                    'preferredcodec': 'opus',
-                    'preferredquality': '128',
-                }]
-            }
-
-            # Create a ThreadPoolExecutor for CPU-intensive tasks
-            loop = asyncio.get_event_loop()
-            async def get_info():
-                with yt_dlp.YoutubeDL(ydl_opts) as ydl:
-                    try:
-                        return await loop.run_in_executor(
-                            None, 
-                            lambda: ydl.extract_info(url, download=False)
-                        )
-                    except Exception as e:
-                        logger.error(f"Error extracting info: {str(e)}")
-                        raise
-
-            try:
-                async with timeout(30):
-                    info = await get_info()
-            except asyncio.TimeoutError:
-                await interaction.followup.send("The request timed out. Please try again.")
-                return
-            except Exception as e:
-                await interaction.followup.send(f"An error occurred while processing the video: {str(e)}")
-                return
-
-            if not info:
-                await interaction.followup.send("Could not get video information.")
-                return
-
-            # Get the best audio format
-            formats = info.get('formats', [])
-            url2 = None
-            for f in formats:
-                if f.get('acodec') == 'opus' and f.get('vcodec') == 'none':
-                    url2 = f.get('url')
-                    break
-            
-            if not url2:
-                url2 = info.get('url')
-                if not url2 and formats:
-                    url2 = formats[0].get('url')
-                if not url2:
-                    await interaction.followup.send("Could not get video URL.")
-                    return
-
-            title = info.get('title', 'Unknown title')
-
-            # Optimize FFmpeg options for lower CPU usage
-            ffmpeg_options = {
-                'options': '-vn -b:a 128k -bufsize 128k -cpu-used 4 -threads 2',
-                'before_options': '-reconnect 1 -reconnect_streamed 1 -reconnect_delay_max 5'
-            }
-
-            try:
-                source = await discord.FFmpegOpusAudio.from_probe(
-                    url2, 
-                    **ffmpeg_options,
-                    method='fallback'
-                )
-            except Exception as e:
-                logger.error(f"Error creating audio source: {str(e)}")
-                await interaction.followup.send("Failed to create audio source. Please try again.")
-                return
-
-            state = self.get_voice_state(ctx)
-            state.voice = voice_client  # Set the voice client explicitly
-            state.queue.append((source, title))
-            logger.info(f"Added to queue: {title} in {interaction.guild.name}")
-            await interaction.followup.send(f'Added to queue: {title}')
-
-        except Exception as e:
-            logger.error(f"Error playing URL {url}: {str(e)}", exc_info=True)
-            await interaction.followup.send(f'An error occurred: {str(e)}')
-
-    @app_commands.command(name='skip', description='Skip the current song')
-    async def skip(self, interaction: discord.Interaction):
-        """Skips the current song"""
-        if interaction.guild.voice_client is None:
-            return await interaction.response.send_message('Not connected to any voice channel.')
-
-        ctx = await self.bot.get_context(interaction)
-        state = self.get_voice_state(ctx)
-        if state.voice.is_playing():
-            state.voice.stop()
-            logger.info(f"Skipped song in {interaction.guild.name}")
-            await interaction.response.send_message('Skipped the current song.')
-        else:
-            await interaction.response.send_message('Nothing is playing right now.')
-
-    @app_commands.command(name='queue', description='Show the current queue')
-    async def queue(self, interaction: discord.Interaction):
-        """Shows the current queue"""
-        ctx = await self.bot.get_context(interaction)
-        state = self.get_voice_state(ctx)
-        
-        if not state.current and len(state.queue) == 0:
-            await interaction.response.send_message('Queue is empty.')
-            return
-
-        queue_list = []
-        if state.current:
-            queue_list.append(f"**Currently Playing:** {state.current_title}")
-        
-        if state.queue:
-            queue_list.append("\n**Queue:**")
-            for i, (_, title) in enumerate(state.queue, 1):
-                queue_list.append(f"{i}. {title}")
-
-        queue_message = '\n'.join(queue_list)
-        await interaction.response.send_message(queue_message)
-
-    @app_commands.command(name='clear', description='Clear the queue')
-    async def clear(self, interaction: discord.Interaction):
-        """Clears the queue"""
-        ctx = await self.bot.get_context(interaction)
-        state = self.get_voice_state(ctx)
-        state.queue.clear()
-        logger.info(f"Queue cleared in {interaction.guild.name}")
-        await interaction.response.send_message('Queue cleared.')
-
-    @app_commands.command(name='leave', description='Leave the voice channel')
-    async def leave(self, interaction: discord.Interaction):
-        """Leaves the voice channel"""
-        if interaction.guild.voice_client:
-            ctx = await self.bot.get_context(interaction)
-            state = self.get_voice_state(ctx)
-            await state.stop()
-            del self.voice_states[interaction.guild.id]
-            await interaction.response.send_message('Disconnected from voice channel.')
-            logger.info(f"Left voice channel in {interaction.guild.name}")
-        else:
-=======
 import discord
 from discord.ext import commands
 from discord import app_commands
@@ -654,5 +327,4 @@
             await interaction.response.send_message('Disconnected from voice channel.')
             logger.info(f"Left voice channel in {interaction.guild.name}")
         else:
->>>>>>> a42899f3
             await interaction.response.send_message('Not connected to any voice channel.') 