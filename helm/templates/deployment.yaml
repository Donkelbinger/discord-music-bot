<<<<<<< HEAD
apiVersion: apps/v1
kind: Deployment
metadata:
  name: "{{ .Release.Name }}-discord-music-bot"
spec:
  replicas: {{ .Values.replicaCount }}
  selector:
    matchLabels:
      app: discord-music-bot
      release: {{ .Release.Name }}
  template:
    metadata:
      labels:
        app: discord-music-bot
        release: {{ .Release.Name }}
    spec:
      containers:
      - name: discord-music-bot
        image: "{{ .Values.image.repository }}:{{ .Values.image.tag }}"
        imagePullPolicy: {{ .Values.image.pullPolicy }}
        env:
        - name: DISCORD_TOKEN
          valueFrom:
            secretKeyRef:
              name: "{{ .Release.Name }}-discord-bot-secret"
              key: token
        - name: AUTHORIZED_GUILD_IDS
          value: "{{ .Values.authorizedGuildIds }}"
        - name: YOUTUBE_COOKIE_FILE
          value: "{{ .Values.youtubeCookieFile }}"
        - name: LOG_LEVEL
          value: "{{ .Values.logLevel }}"
        - name: COMMAND_PREFIX
          value: "{{ .Values.commandPrefix }}"
        - name: MAX_QUEUE_SIZE
          value: "{{ .Values.maxQueueSize }}"
        - name: USER_QUEUE_LIMIT
          value: "{{ .Values.userQueueLimit }}"
        - name: ENABLE_QUEUE_PERSISTENCE
          value: "{{ .Values.queuePersistence.enabled }}"
        - name: QUEUE_PERSISTENCE_FILE
          value: "{{ .Values.queuePersistence.file }}"
        - name: QUEUE_PERSISTENCE_MAX_AGE_HOURS
          value: "{{ .Values.queuePersistence.maxAgeHours }}"
        - name: QUEUE_SAVE_INTERVAL_MINUTES
          value: "{{ .Values.queuePersistence.saveIntervalMinutes }}"
        - name: VOICE_TIMEOUT
          value: "{{ .Values.voiceTimeout }}"
        - name: AUDIO_QUALITY
          value: "{{ .Values.audioQuality }}"
=======
apiVersion: apps/v1
kind: Deployment
metadata:
  name: "{{ .Release.Name }}-discord-music-bot"
spec:
  replicas: {{ .Values.replicaCount }}
  selector:
    matchLabels:
      app: discord-music-bot
      release: {{ .Release.Name }}
  template:
    metadata:
      labels:
        app: discord-music-bot
        release: {{ .Release.Name }}
    spec:
      containers:
      - name: discord-music-bot
        image: "{{ .Values.image.repository }}:{{ .Values.image.tag }}"
        imagePullPolicy: {{ .Values.image.pullPolicy }}
        env:
        - name: DISCORD_TOKEN
          valueFrom:
            secretKeyRef:
              name: "{{ .Release.Name }}-discord-bot-secret"
              key: token
        - name: AUTHORIZED_GUILD_IDS
          valueFrom:
            secretKeyRef:
              name: "{{ .Release.Name }}-discord-bot-secret"
              key: authed_guilds

>>>>>>> 23e360d0
<|MERGE_RESOLUTION|>--- conflicted
+++ resolved
@@ -1,4 +1,3 @@
-<<<<<<< HEAD
 apiVersion: apps/v1
 kind: Deployment
 metadata:
@@ -24,62 +23,4 @@
           valueFrom:
             secretKeyRef:
               name: "{{ .Release.Name }}-discord-bot-secret"
-              key: token
-        - name: AUTHORIZED_GUILD_IDS
-          value: "{{ .Values.authorizedGuildIds }}"
-        - name: YOUTUBE_COOKIE_FILE
-          value: "{{ .Values.youtubeCookieFile }}"
-        - name: LOG_LEVEL
-          value: "{{ .Values.logLevel }}"
-        - name: COMMAND_PREFIX
-          value: "{{ .Values.commandPrefix }}"
-        - name: MAX_QUEUE_SIZE
-          value: "{{ .Values.maxQueueSize }}"
-        - name: USER_QUEUE_LIMIT
-          value: "{{ .Values.userQueueLimit }}"
-        - name: ENABLE_QUEUE_PERSISTENCE
-          value: "{{ .Values.queuePersistence.enabled }}"
-        - name: QUEUE_PERSISTENCE_FILE
-          value: "{{ .Values.queuePersistence.file }}"
-        - name: QUEUE_PERSISTENCE_MAX_AGE_HOURS
-          value: "{{ .Values.queuePersistence.maxAgeHours }}"
-        - name: QUEUE_SAVE_INTERVAL_MINUTES
-          value: "{{ .Values.queuePersistence.saveIntervalMinutes }}"
-        - name: VOICE_TIMEOUT
-          value: "{{ .Values.voiceTimeout }}"
-        - name: AUDIO_QUALITY
-          value: "{{ .Values.audioQuality }}"
-=======
-apiVersion: apps/v1
-kind: Deployment
-metadata:
-  name: "{{ .Release.Name }}-discord-music-bot"
-spec:
-  replicas: {{ .Values.replicaCount }}
-  selector:
-    matchLabels:
-      app: discord-music-bot
-      release: {{ .Release.Name }}
-  template:
-    metadata:
-      labels:
-        app: discord-music-bot
-        release: {{ .Release.Name }}
-    spec:
-      containers:
-      - name: discord-music-bot
-        image: "{{ .Values.image.repository }}:{{ .Values.image.tag }}"
-        imagePullPolicy: {{ .Values.image.pullPolicy }}
-        env:
-        - name: DISCORD_TOKEN
-          valueFrom:
-            secretKeyRef:
-              name: "{{ .Release.Name }}-discord-bot-secret"
-              key: token
-        - name: AUTHORIZED_GUILD_IDS
-          valueFrom:
-            secretKeyRef:
-              name: "{{ .Release.Name }}-discord-bot-secret"
-              key: authed_guilds
-
->>>>>>> 23e360d0
+              key: token 